--- conflicted
+++ resolved
@@ -123,7 +123,6 @@
             grid.setHgap(10);
             grid.setVgap(10);
             grid.setPadding(new Insets(20));
-<<<<<<< HEAD
 
             int row = 0;
 
@@ -154,16 +153,6 @@
             row++;
 
             grid.add(errorLabel, 0, row, 2, 1);
-=======
-            grid.add(new Label(res.getString("sampleSetup.label.name")),     0, 0);
-            grid.add(sampleNameField,                                      1, 0);
-            grid.add(new Label(res.getString("sampleSetup.label.projectsFolder")),   0, 1);
-            grid.add(folderBox,                                            1, 1);
-            grid.add(new Label(res.getString("sampleSetup.label.modality")), 0, 2);
-            grid.add(modalityBox,                                          1, 2);
-            grid.add(errorLabel,                                           0, 3, 2, 1);
->>>>>>> 858e7841
-
             dlg.getDialogPane().setContent(grid);
 
             // Prevent dialog from closing on OK if validation fails
@@ -176,17 +165,12 @@
 
                 // Build validation error message
                 StringBuilder errors = new StringBuilder();
-<<<<<<< HEAD
+
                 if (!hasOpenProject && name.isEmpty()) {
                     errors.append("• Sample name cannot be empty\n");
                 }
                 if (!hasOpenProject && (!folder.exists() || !folder.isDirectory())) {
-=======
-                if (name.isEmpty()) {
-                    errors.append("• Sample name cannot be empty\n");
-                }
-                if (!folder.exists() || !folder.isDirectory()) {
->>>>>>> 858e7841
+
                     errors.append("• Projects folder must be a valid directory\n");
                 }
                 if (mod == null || mod.isEmpty()) {
@@ -200,15 +184,11 @@
                     event.consume();
 
                     // Focus the first problematic field
-<<<<<<< HEAD
+
                     if (!hasOpenProject && name.isEmpty()) {
                         sampleNameField.requestFocus();
                     } else if (!hasOpenProject && (!folder.exists() || !folder.isDirectory())) {
-=======
-                    if (name.isEmpty()) {
-                        sampleNameField.requestFocus();
-                    } else if (!folder.exists() || !folder.isDirectory()) {
->>>>>>> 858e7841
+
                         folderField.requestFocus();
                     } else {
                         modalityBox.requestFocus();
@@ -225,17 +205,12 @@
                     File   folder = new File(folderField.getText().trim());
                     String mod    = modalityBox.getValue();
 
-<<<<<<< HEAD
-=======
-                    // This should already be validated by the event filter
->>>>>>> 858e7841
                     return new SampleSetupResult(name, folder, mod);
                 }
                 return null;
             });
 
             // Set initial focus
-<<<<<<< HEAD
             Platform.runLater(() -> {
                 if (hasOpenProject) {
                     modalityBox.requestFocus();
@@ -243,9 +218,6 @@
                     sampleNameField.requestFocus();
                 }
             });
-=======
-            Platform.runLater(() -> sampleNameField.requestFocus());
->>>>>>> 858e7841
 
             Optional<SampleSetupResult> resOpt = dlg.showAndWait();
             if (resOpt.isPresent()) {
