--- conflicted
+++ resolved
@@ -35,7 +35,6 @@
         double defaultPlus = 5.0;
         double defaultMinus = -5.0;
 
-<<<<<<< HEAD
         java.util.List<?> angles = mgr.getList("exposures", "ppm_angles");
         if (angles != null) {
             for (Object angleObj : angles) {
@@ -47,19 +46,7 @@
                         if ("positive".equals(name.toString())) defaultPlus = tick;
                         else if ("negative".equals(name.toString())) defaultMinus = tick;
                     }
-=======
-        @SuppressWarnings("unchecked")
-        java.util.List<java.util.Map<String, Object>> angles =
-                (java.util.List<java.util.Map<String, Object>>) mgr.getList("exposures", "ppm_angles");
-        if (angles != null) {
-            for (java.util.Map<String, Object> angle : angles) {
-                Object name = angle.get("name");
-                Object tickObj = angle.get("tick");
-                if (name != null && tickObj instanceof Number) {
-                    double tick = ((Number) tickObj).doubleValue();
-                    if ("positive".equals(name.toString())) defaultPlus = tick;
-                    else if ("negative".equals(name.toString())) defaultMinus = tick;
->>>>>>> 6f428b99
+
                 }
             }
         }
